<?php

namespace PhpAmqpLib\Connection;

use PhpAmqpLib\Channel\AbstractChannel;
use PhpAmqpLib\Channel\AMQPChannel;
use PhpAmqpLib\Exception\AMQPConnectionException;
use PhpAmqpLib\Helper\MiscHelper;
use PhpAmqpLib\Wire\AMQPWriter;
use PhpAmqpLib\Wire\AMQPReader;

class AMQPConnection extends AbstractChannel
{
    public static $AMQP_PROTOCOL_HEADER = "AMQP\x01\x01\x09\x01";

    public static $LIBRARY_PROPERTIES = array(
        "library" => array('S', "PHP Simple AMQP lib"),
        "library_version" => array('S', "0.1")
    );

    protected $method_map = array(
        "10,10" => "start",
        "10,20" => "secure",
        "10,30" => "tune",
        "10,41" => "open_ok",
        "10,50" => "redirect",
        "10,60" => "_close",
        "10,61" => "close_ok"
    );
    /**
     * contructor parameters for clone
     * @var array
     */
	protected $construct_params ;
	/**
	 * close the connection in destructur
	 * @var bool
	 */
	protected $close_on_destruct = true ;
	
    public function __construct($host, $port,
                                $user, $password,
                                $vhost="/",$insist=false,
                                $login_method="AMQPLAIN",
                                $login_response=null,
                                $locale="en_US",
                                $connection_timeout = 3,
                                $read_write_timeout = 3,
                                $context = null)
    {
		$this->construct_params = func_get_args();
		
        if ($user && $password) {
            $login_response = new AMQPWriter();
            $login_response->write_table(array("LOGIN" => array('S',$user),
                                               "PASSWORD" => array('S',$password)));
            $login_response = substr($login_response->getvalue(),4); //Skip the length
        } else {
            $login_response = null;
        }

        $d = self::$LIBRARY_PROPERTIES;
        while (true) {
            $this->channels = array();
            // The connection object itself is treated as channel 0
            parent::__construct($this, 0);

            $this->channel_max = 65535;
            $this->frame_max = 131072;

            $errstr = $errno = null;
            $this->sock = null;

            //TODO clean up
            if ($context) {
              $remote = sprintf('ssl://%s:%s', $host, $port);
              $this->sock = stream_socket_client($remote, $errno, $errstr, $connection_timeout, STREAM_CLIENT_CONNECT, $context);
            } else {
              $remote = sprintf('tcp://%s:%s', $host, $port);
              $this->sock = stream_socket_client($remote, $errno, $errstr, $connection_timeout, STREAM_CLIENT_CONNECT);
            }

            if (!$this->sock) {
                throw new \Exception ("Error Connecting to server($errno): $errstr ");
            }

            stream_set_timeout($this->sock, $read_write_timeout);
            stream_set_blocking($this->sock, 1);
            $this->input = new AMQPReader(null, $this->sock);

            $this->write(self::$AMQP_PROTOCOL_HEADER);
            $this->wait(array("10,10"));
            $this->x_start_ok($d, $login_method, $login_response, $locale);

            $this->wait_tune_ok = true;
            while ($this->wait_tune_ok) {
                $this->wait(array(
                                "10,20", // secure
                                "10,30", // tune
                            ));
            }

            $host = $this->x_open($vhost,"", $insist);
            if (!$host) {
                return; // we weren't redirected
            }

            // we were redirected, close the socket, loop and try again
            $this->close_socket();
        }
    }
    /**
     * clossing will use the old properties to make a new connection to the same server
     */
    function __clone()
    {
    	call_user_func_array(array($this, '__construct'), $this->construct_params);
    }
    
    public function __destruct()
    {
<<<<<<< HEAD
        if (isset($this->input) && $this->input) {
            // close() always tries to connect to the server to shutdown 
            // the connection. If the server has gone away, it will 
            // throw an error in the connection class, so catch it 
            // and shutdown quietly
            try {
               $this->close();
            } catch (\Exception $e) { }
        }

        $this->close_socket();
=======
    	if($this->close_on_destruct){
	        if (isset($this->input) && $this->input) {
	            $this->close();
	        }
        	$this->close_socket();
    	}
>>>>>>> 7841527b
    }
    /**
     * allows to not close the connection
     * it`s useful after the fork when you don`t want to close parent process connection
     * @param bool $close
     */
	public function set_close_on_destruct($close = true){
		$this->close_on_destruct = (bool) $close;
	}
	
    protected function close_socket()
    {
        if ($this->debug) {
          MiscHelper::debug_msg("closing socket");
        }

        if(is_resource($this->sock)) {
          fclose($this->sock);
        }
        $this->sock = null;
    }

    protected function write($data)
    {
        if ($this->debug) {
          MiscHelper::debug_msg("< [hex]:\n" . MiscHelper::hexdump($data, $htmloutput = false, $uppercase = true, $return = true));
        }

        $len = strlen($data);
        while (true) {
            if (false === ($written = fwrite($this->sock, $data))) {
                throw new \Exception ("Error sending data");
            }
            if ($written === 0) {
                throw new \Exception ("Broken pipe or closed connection");
            }
            $len = $len - $written;
            if ($len > 0) {
                $data = substr($data,0-$len);
            } else {
                break;
            }
        }
    }

    protected function do_close()
    {
        if (isset($this->input) && $this->input) {
            $this->input->close();
            $this->input = null;
        }

        $this->close_socket();
    }

    public function get_free_channel_id()
    {
        for ($i=1; $i <= $this->channel_max; $i++) {
            if (!isset($this->channels[$i])) {
                return $i;
            }
        }

        throw new \Exception("No free channel ids");
    }

    public function send_content($channel, $class_id, $weight, $body_size,
                        $packed_properties, $body)
    {
        $pkt = new AMQPWriter();

        $pkt->write_octet(2);
        $pkt->write_short($channel);
        $pkt->write_long(strlen($packed_properties)+12);

        $pkt->write_short($class_id);
        $pkt->write_short($weight);
        $pkt->write_longlong($body_size);
        $pkt->write($packed_properties);

        $pkt->write_octet(0xCE);
        $pkt = $pkt->getvalue();
        $this->write($pkt);

        while($body) {
            $payload = substr($body,0, $this->frame_max-8);
            $body = substr($body,$this->frame_max-8);
            $pkt = new AMQPWriter();

            $pkt->write_octet(3);
            $pkt->write_short($channel);
            $pkt->write_long(strlen($payload));

            $pkt->write($payload);

            $pkt->write_octet(0xCE);
            $pkt = $pkt->getvalue();
            $this->write($pkt);
        }
    }

    protected function send_channel_method_frame($channel, $method_sig, $args="")
    {
        if ($args instanceof AMQPWriter) {
            $args = $args->getvalue();
        }

        $pkt = new AMQPWriter();

        $pkt->write_octet(1);
        $pkt->write_short($channel);
        $pkt->write_long(strlen($args)+4);  // 4 = length of class_id and method_id
        // in payload

        $pkt->write_short($method_sig[0]); // class_id
        $pkt->write_short($method_sig[1]); // method_id
        $pkt->write($args);

        $pkt->write_octet(0xCE);
        $pkt = $pkt->getvalue();
        $this->write($pkt);

        if ($this->debug) {
          MiscHelper::debug_msg("< " . MiscHelper::methodSig($method_sig) . ": " .
                           AbstractChannel::$GLOBAL_METHOD_NAMES[MiscHelper::methodSig($method_sig)]);
        }

    }

    /**
     * Wait for a frame from the server
     */
    protected function wait_frame()
    {
        $frame_type = $this->input->read_octet();
        $channel = $this->input->read_short();
        $size = $this->input->read_long();
        $payload = $this->input->read($size);

        $ch = $this->input->read_octet();
        if ($ch != 0xCE) {
            throw new \Exception(sprintf("Framing error, unexpected byte: %x", $ch));
        }

        return array($frame_type, $channel, $payload);
    }

    /**
     * Wait for a frame from the server destined for
     * a particular channel.
     */
    protected function wait_channel($channel_id)
    {
        while (true) {
            list($frame_type, $frame_channel, $payload) = $this->wait_frame();
            if ($frame_channel == $channel_id) {
                return array($frame_type, $payload);
            }
            
			// Not the channel we were looking for.  Queue this frame
            //for later, when the other channel is looking for frames.
            array_push($this->channels[$frame_channel]->frame_queue,
                       array($frame_type, $payload));

            // If we just queued up a method for channel 0 (the Connection
            // itself) it's probably a close method in reaction to some
            // error, so deal with it right away.
            if (($frame_type == 1) && ($frame_channel == 0)) {
                $this->wait();
            }
        }
    }

    /**
     * Fetch a Channel object identified by the numeric channel_id, or
     * create that object if it doesn't already exist.
     */
    public function channel($channel_id = null)
    {
        if (isset($this->channels[$channel_id])) {
            return $this->channels[$channel_id];
        } else {
            $channel_id = $channel_id ? $channel_id : $this->get_free_channel_id();
            $ch = new AMQPChannel($this->connection, $channel_id);
            $this->channels[$channel_id] =  $ch;
            return $ch;
        }
    }

    /**
     * request a connection close
     */
    public function close($reply_code=0, $reply_text="", $method_sig=array(0, 0))
    {
        $args = new AMQPWriter();
        $args->write_short($reply_code);
        $args->write_shortstr($reply_text);
        $args->write_short($method_sig[0]); // class_id
        $args->write_short($method_sig[1]); // method_id
        $this->send_method_frame(array(10, 60), $args);
        return $this->wait(array(
                               "10,61",    // Connection.close_ok
                           ));
    }

    public static function dump_table($table)
    {
        $tokens = array();
        foreach ($table as $name => $value) {
            switch ($value[0]) {
                case 'D':
                    $val = $value[1]->n . 'E' . $value[1]->e;
                    break;
                case 'F':
                    $val = '(' . self::dump_table($value[1]) . ')';
                    break;
                case 'T':
                    $val = date('Y-m-d H:i:s', $value[1]);
                    break;
                default:
                    $val = $value[1];
            }
            $tokens[] = $name . '=' . $val;
        }
        return implode(', ', $tokens);

    }

    protected function _close($args)
    {
        $reply_code = $args->read_short();
        $reply_text = $args->read_shortstr();
        $class_id = $args->read_short();
        $method_id = $args->read_short();

        $this->x_close_ok();

        throw new AMQPConnectionException($reply_code, $reply_text, array($class_id, $method_id));
    }


    /**
     * confirm a connection close
     */
    protected function x_close_ok()
    {
        $this->send_method_frame(array(10, 61));
        $this->do_close();
    }

    /**
     * confirm a connection close
     */
    protected function close_ok($args)
    {
        $this->do_close();
    }

    protected function x_open($virtual_host, $capabilities="", $insist=false)
    {
        $args = new AMQPWriter();
        $args->write_shortstr($virtual_host);
        $args->write_shortstr($capabilities);
        $args->write_bit($insist);
        $this->send_method_frame(array(10, 40), $args);
        return $this->wait(array(
                               "10,41", // Connection.open_ok
                               "10,50"  // Connection.redirect
                           ));
    }


    /**
     * signal that the connection is ready
     */
    protected function open_ok($args)
    {
        $this->known_hosts = $args->read_shortstr();
        if ($this->debug) {
          MiscHelper::debug_msg("Open OK! known_hosts: " . $this->known_hosts);
        }

        return null;
    }


    /**
     * asks the client to use a different server
     */
    protected function redirect($args)
    {
        $host = $args->read_shortstr();
        $this->known_hosts = $args->read_shortstr();
        if ($this->debug) {
          MiscHelper::debug_msg("Redirected to [". $host . "], known_hosts [" . $this->known_hosts . "]" );
        }
        return $host;
    }

    /**
     * security mechanism challenge
     */
    protected function secure($args)
    {
        $challenge = $args->read_longstr();
    }

    /**
     * security mechanism response
     */
    protected function x_secure_ok($response)
    {
        $args = new AMQPWriter();
        $args->write_longstr($response);
        $this->send_method_frame(array(10, 21), $args);
    }

    /**
     * start connection negotiation
     */
    protected function start($args)
    {
        $this->version_major = $args->read_octet();
        $this->version_minor = $args->read_octet();
        $this->server_properties = $args->read_table();
        $this->mechanisms = explode(" ", $args->read_longstr());
        $this->locales = explode(" ", $args->read_longstr());

        if ($this->debug) {
          MiscHelper::debug_msg(sprintf("Start from server, version: %d.%d, properties: %s, mechanisms: %s, locales: %s",
                            $this->version_major,
                            $this->version_minor,
                            self::dump_table($this->server_properties),
                            implode(', ', $this->mechanisms),
                            implode(', ', $this->locales)));
        }

    }


    protected function x_start_ok($client_properties, $mechanism, $response, $locale)
    {
        $args = new AMQPWriter();
        $args->write_table($client_properties);
        $args->write_shortstr($mechanism);
        $args->write_longstr($response);
        $args->write_shortstr($locale);
        $this->send_method_frame(array(10, 11), $args);
    }

    /**
     * propose connection tuning parameters
     */
    protected function tune($args)
    {
        $v = $args->read_short();
        if ($v) {
            $this->channel_max = $v;
        }

        $v = $args->read_long();

        if ($v) {
            $this->frame_max = $v;
        }

        $this->heartbeat = $args->read_short();

        $this->x_tune_ok($this->channel_max, $this->frame_max, 0);
    }

    /**
     * negotiate connection tuning parameters
     */
    protected function x_tune_ok($channel_max, $frame_max, $heartbeat)
    {
        $args = new AMQPWriter();
        $args->write_short($channel_max);
        $args->write_long($frame_max);
        $args->write_short($heartbeat);
        $this->send_method_frame(array(10, 31), $args);
        $this->wait_tune_ok = False;
    }

    /**
     * get socket from current connection
     */
    public function getSocket()
    {
        return $this->sock;
    }

}<|MERGE_RESOLUTION|>--- conflicted
+++ resolved
@@ -37,7 +37,7 @@
 	 * @var bool
 	 */
 	protected $close_on_destruct = true ;
-	
+
     public function __construct($host, $port,
                                 $user, $password,
                                 $vhost="/",$insist=false,
@@ -49,7 +49,7 @@
                                 $context = null)
     {
 		$this->construct_params = func_get_args();
-		
+
         if ($user && $password) {
             $login_response = new AMQPWriter();
             $login_response->write_table(array("LOGIN" => array('S',$user),
@@ -116,29 +116,20 @@
     {
     	call_user_func_array(array($this, '__construct'), $this->construct_params);
     }
-    
+
     public function __destruct()
     {
-<<<<<<< HEAD
-        if (isset($this->input) && $this->input) {
-            // close() always tries to connect to the server to shutdown 
-            // the connection. If the server has gone away, it will 
-            // throw an error in the connection class, so catch it 
-            // and shutdown quietly
-            try {
-               $this->close();
-            } catch (\Exception $e) { }
-        }
-
-        $this->close_socket();
-=======
     	if($this->close_on_destruct){
-	        if (isset($this->input) && $this->input) {
-	            $this->close();
-	        }
-        	$this->close_socket();
-    	}
->>>>>>> 7841527b
+            if (isset($this->input) && $this->input) {
+                // close() always tries to connect to the server to shutdown
+                // the connection. If the server has gone away, it will
+                // throw an error in the connection class, so catch it
+                // and shutdown quietly
+                try {
+                    $this->close();
+                } catch (\Exception $e) { }
+            }
+        }
     }
     /**
      * allows to not close the connection
@@ -148,7 +139,7 @@
 	public function set_close_on_destruct($close = true){
 		$this->close_on_destruct = (bool) $close;
 	}
-	
+
     protected function close_socket()
     {
         if ($this->debug) {
@@ -297,7 +288,7 @@
             if ($frame_channel == $channel_id) {
                 return array($frame_type, $payload);
             }
-            
+
 			// Not the channel we were looking for.  Queue this frame
             //for later, when the other channel is looking for frames.
             array_push($this->channels[$frame_channel]->frame_queue,
